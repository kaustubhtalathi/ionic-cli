--- conflicted
+++ resolved
@@ -43,12 +43,12 @@
 
 var TASKS = [
   {
-<<<<<<< HEAD
     title: 'info',
     name: 'info',
     summary: 'List information about the users runtime environment',
     module: './ionic/info'
-=======
+  },
+  {
     title: 'help',
     name: 'help',
     summary: 'Provides help for a certain command',
@@ -56,7 +56,6 @@
       '[command]': 'The command you desire help with'
     },
     module: './ionic/help'
->>>>>>> 99469d07
   },
   {
     title: 'start',
