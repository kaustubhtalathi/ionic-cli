var Cli = module.exports,
    colors = require('colors'),
    IonicAppLib = require('ionic-app-lib'),
    ConfigXml = IonicAppLib.configXml,
    IonicStore = require('./ionic/store').IonicStore,
    IonicConfig = new IonicStore('ionic.config'),
    IonicOpbeat = IonicAppLib.opbeat,
    Info = IonicAppLib.info,
    Ionitron = require('./ionic/ionitron'),
    optimist = require('optimist'),
    path = require('path'),
    settings = require('../package.json'),
    Tasks = require('./tasks/cliTasks'),
    Utils = IonicAppLib.utils,
    logging = IonicAppLib.logging,
<<<<<<< HEAD
    Q = require('q'),
    semver = require('semver');
=======
    Q = require('q');
>>>>>>> 98d7434f

Cli.Tasks = TASKS = Tasks;

Cli.IONIC_DASH = 'https://apps.ionic.io';
//Cli.IONIC_DASH = 'http://localhost:8000';
Cli.IONIC_API = '/api/v1/';
Cli.PRIVATE_PATH = '.ionic';

// This is where the logger for the app-lib can be configured (or replaced).
<<<<<<< HEAD
// logging.logger.level = 'info';
=======
logging.logger.level = 'info';
>>>>>>> 98d7434f

// Cli.dev = function dev() {
//   if (settings.version.contains('dev') || settings.version.contains('beta') || settings.version.contains('alpha')) {
//     return true;
//   }
//   return false;
// };

// The main entry point for the CLI
// This takes the process.argv array for arguments
// The args passed should be unfiltered.
// From here, we will filter the options/args out
// using optimist. Each command is responsible for
// parsing out the args/options in the way they need.
// This way, we can still test with passing in arguments.
Cli.run = function run(processArgv) {

  try {
    //First we parse out the args to use them.
    //Later, we will fetch the command they are trying to
    //execute, grab those options, and reparse the arguments.
    var argv = optimist(processArgv.slice(2)).argv;

    Cli.setUpConsoleLoggingHelpers();
    Cli.attachErrorHandling();
    Cli.checkLatestVersion();

    process.on('exit', function(){
      Cli.printVersionWarning();
    });

    //Before taking any more steps, lets check their
    //environment and display any upgrade warnings
    Cli.doRuntimeCheck(settings.version);

    if ((argv.version || argv.v) && !argv._.length) {
      return Cli.version();
    }

    if(argv.ionitron) {
      var lang = argv.es ? 'es' : 'en';
      return Ionitron.print(lang);
    }

    if (argv.verbose) {
      logging.logger.level = 'debug';
    }

<<<<<<< HEAD
=======
    if ((argv.version || argv.v) && !argv._.length) {
      return Cli.version();
    }

>>>>>>> 98d7434f
    if(argv.help || argv.h) {
      return Cli.printHelpLines();
    }

    if(argv['stats-opt-out']) {
      IonicConfig.set('statsOptOut', true);
      IonicConfig.save();
      console.log('Successful stats opt-out');
      return;
    }

    var taskSetting = Cli.tryBuildingTask(argv);
    if(!taskSetting) {
      return Cli.printAvailableTasks();
    }

    var booleanOptions = Cli.getBooleanOptionsForTask(taskSetting);

    argv = optimist(processArgv.slice(2)).boolean(booleanOptions).argv;

    var taskModule = Cli.lookupTask(taskSetting.module);
    var taskInstance = new taskModule();
    var promise = taskInstance.run(Cli, argv);
    return promise;
  } catch (ex) {
    logging.logger.debug('Cli.Run - Error', ex);
    return Utils.fail(ex);
  }
};

Cli.getBooleanOptionsForTask = function getBooleanOptionsForTask(task) {
  var availableTaskOptions = task.options;
  var booleanOptions = [];

  if (availableTaskOptions) {
    for (var key in availableTaskOptions) {
      if (typeof availableTaskOptions[key] == 'string') {
        continue;
      }
      var optionWithPipe = key;
      var optionsSplit = optionWithPipe.split('|');
      booleanOptions.push(optionsSplit[0].substring(2));
      if (optionsSplit.length == 2) {
        booleanOptions.push(optionsSplit[1].substring(1));
      }
    }
  }

  return booleanOptions;
};

Cli.setUpConsoleLoggingHelpers = function setUpConsoleLoggingHelpers() {
  colors.setTheme({
    silly: 'rainbow',
    input: 'grey',
    small: 'grey',
    verbose: 'cyan',
    prompt: 'grey',
    info: 'white',
    data: 'grey',
    help: 'cyan',
    warn: 'yellow',
    debug: 'blue',
    error: 'red'
  });

  var consoleInfo = console.info;
  console.info = function() {
    if (arguments.length === 1 && !arguments[0]) return;
    var msg = '';
    for (var n in arguments) {
      msg += arguments[n] + ' ';
    }
    consoleInfo.call(console, msg.blue.bold);
  };

  var consoleError = console.error;
  console.error = function() {
    if (arguments.length === 1 && !arguments[0]) return;
    var msg = ' ✗';
    for (var n in arguments) {
      msg += ' ' + arguments[n];
    }
    consoleError.call(console, msg.red.bold);
  };

  console.success = function() {
    if (arguments.length === 1 && !arguments[0]) return;
    var msg = ' ✓';
    for (var n in arguments) {
      msg += ' ' + arguments[n];
    }
    console.log(msg.green.bold);
  };

  //Default level is set to 'info'
  IonicAppLib.logging.createDefaultLogger();
};

Cli.lookupTask = function lookupTask(module) {
  try {
    var taskModule = require(module).IonicTask;
    return taskModule;
  } catch (ex) {
    throw ex;
  }
};

Cli.printVersionWarning = function printVersionWarning() {
  if (Cli.npmVersion && Cli.npmVersion != settings.version.trim()) {
    process.stdout.write('\n------------------------------------\n'.red);
    process.stdout.write('Ionic CLI is out of date:\n'.bold.yellow);
    process.stdout.write( (' * Locally installed version: ' + settings.version + '\n').yellow );
    process.stdout.write( (' * Latest version: ' + Cli.npmVersion + '\n').yellow );
    process.stdout.write( (' * https://github.com/driftyco/ionic-cli/blob/master/CHANGELOG.md\n').yellow );
    process.stdout.write( ' * Run '.yellow + 'npm install -g ionic'.bold + ' to update\n'.yellow );
    process.stdout.write('------------------------------------\n\n'.red);
    Cli.npmVersion = null;
  }
};

Cli.checkLatestVersion = function checkLatestVersion() {
  Cli.latestVersion = Q.defer();

  try {
    if (settings.version.indexOf('beta') > -1) {
      // don't bother checking if its a beta
      Cli.latestVersion.resolve();
      return;
    }

    var versionCheck = IonicConfig.get('versionCheck');
    if (versionCheck && ((versionCheck + 86400000) > Date.now() )) {
      // we've recently checked for the latest version, so don't bother again
      Cli.latestVersion.resolve();
      return;
    }

    var proxy = process.env.PROXY || process.env.http_proxy || null;
    var request = require('request');
    request({ url: 'http://registry.npmjs.org/ionic/latest', proxy: proxy }, function(err, res, body) {
      try {
        Cli.npmVersion = JSON.parse(body).version;
        IonicConfig.set('versionCheck', Date.now());
        IonicConfig.save();
      } catch(e) {}
      Cli.latestVersion.resolve();
    });
  } catch (e) {
    Cli.latestVersion.resolve();
  }

  return Cli.latestVersion.promise;
};

Cli.tryBuildingTask = function tryBuildingTask(argv) {
  if (argv._.length === 0) {
    return false;
  }
  var taskName = argv._[0];

  return Cli.getTaskWithName(taskName);
};

Cli.getTaskWithName = function getTaskWithName(name) {
  for (var i = 0; i < TASKS.length; i++) {
    var t = TASKS[i];
    if(t.name === name) {
      return t;
    }
    if (t.alt) {
      for(var j = 0; j < t.alt.length; j++) {
        var alt = t.alt[j];
        if (alt === name) {
          return t;
        }
      }
    }
  }
};

Cli.printIonic = function printIonic() {
  var w = function(s) {
    process.stdout.write(s);
  };

  w('  _             _     \n');
  w(' (_)           (_)     \n');
  w('  _  ___  _ __  _  ___ \n');
  w(' | |/ _ \\| \'_ \\| |/ __|\n');
  w(' | | (_) | | | | | (__ \n');
  w(' |_|\\___/|_| |_|_|\\___|  CLI v'+ settings.version + '\n');
};

Cli.printAvailableTasks = function printAvailableTasks(argv) {
  Cli.printIonic();
  process.stderr.write('\nUsage: ionic task args\n\n=======================\n\n');

  if (process.argv.length > 2) {
    process.stderr.write( (process.argv[2] + ' is not a valid task\n\n').bold.red );
  }

  process.stderr.write('Available tasks: '.bold);
  process.stderr.write('(use --help or -h for more info)\n\n');

  for (var i = 0; i < TASKS.length; i++) {
    var task = TASKS[i];
    if (task.summary) {
      var name = '   ' + task.name + '  ';
      var dots = '';
      while ((name + dots).length < 20) {
        dots += '.';
      }
      process.stderr.write(name.green.bold + dots.grey + '  ' + task.summary.bold + '\n');
    }
  }

  process.stderr.write('\n');
  Cli.processExit(1);
};

Cli.printHelpLines = function printHelpLines() {
  Cli.printIonic();
  process.stderr.write('\n=======================\n');

  for (var i = 0; i < TASKS.length; i++) {
    var task = TASKS[i];
    if (task.summary) {
      Cli.printUsage(task);
    }
  }

  process.stderr.write('\n');
  Cli.processExit(1);
};

Cli.printUsage = function printUsage(d) {
  var w = function(s) {
    process.stdout.write(s);
  };

  w('\n');

  var rightColumn = 41;
  var dots = '';
  var indent = '';
  var x, arg;

  var taskArgs = d.title;

  for(arg in d.args) {
    taskArgs += ' ' + arg;
  }

  w(taskArgs.green.bold);

  while( (taskArgs + dots).length < rightColumn + 1) {
    dots += '.';
  }

  w(' ' + dots.grey + '  ');

  if(d.summary) {
    w(d.summary.bold);
  }

  for(arg in d.args) {
    if( !d.args[arg] ) continue;

    indent = '';
    w('\n');
    while(indent.length < rightColumn) {
      indent += ' ';
    }
    w( (indent + '    ' + arg + ' ').bold );

    var argDescs = d.args[arg].split('\n');
    var argIndent = indent + '    ';

    for(x=0; x<arg.length + 1; x++) {
      argIndent += ' ';
    }

    for(x=0; x<argDescs.length; x++) {
      if(x===0) {
        w( argDescs[x].bold );
      } else {
        w( '\n' + argIndent + argDescs[x].bold );
      }
    }
  }

  indent = '';
  while(indent.length < d.name.length + 1) {
    indent += ' ';
  }

  var optIndent = indent;
  while(optIndent.length < rightColumn + 4) {
    optIndent += ' ';
  }

  for(var opt in d.options) {
    w('\n');
    dots = '';

    var optLine = indent + '[' + opt + ']  ';

    w(optLine.yellow.bold);

    if(d.options[opt]) {
      while( (dots.length + optLine.length - 2) < rightColumn) {
        dots += '.';
      }
      w(dots.grey + '  ');

      var taskOpt = d.options[opt],
          optDescs;

      if (typeof taskOpt == 'string') {
        optDescs = taskOpt.split('\n');
      } else {
        optDescs = taskOpt.title.split('\n');
      }
      for(x=0; x<optDescs.length; x++) {
        if(x===0) {
          w( optDescs[x].bold );
        } else {
          w( '\n' + optIndent + optDescs[x].bold );
        }
      }
    }
  }

  w('\n');
};

Cli.processExit = function processExit(code) {
  if (Cli.cliNews && Cli.cliNews.promise) {
    Q.all([Cli.latestVersion.promise, Cli.cliNews.promise])
    .then(function() {
      process.exit(code);
    })
  } else {
    Cli.latestVersion.promise.then(function() {
      process.exit(code);
    })
  }
};

Cli.version = function version() {
  console.log(settings.version + '\n');
};

Cli.printNewsUpdates = function printNewsUpdates(skipNewsCheck) {
  if(typeof skipNewsCheck == 'undefined') {
    skipNewsCheck = true;
  }

  var q = Cli.cliNews = Q.defer();
  var proxy = process.env.PROXY || null;

  var request = require('request');
  var monthNames = [ "January", "February", "March", "April", "May", "June",
  "July", "August", "September", "October", "November", "December" ];
  var d = new Date();

  var downloadUrl = 'http://code.ionicframework.com/content/cli-message.json';
  request({ url: downloadUrl, proxy: proxy }, function(err, res, html) {
    if(!err && res && res.statusCode === 200) {
      try {
        var newsId = IonicConfig.get('newsId');
        messagesJson = JSON.parse(html);
        if(skipNewsCheck || typeof newsId == 'undefined' || newsId != messagesJson.id) {
          IonicConfig.set('newsId', messagesJson.id);
          IonicConfig.save();
        } else {
          q.resolve();
          return q.promise;
        }

        process.stdout.write('+---------------------------------------------------------+\n'.green);

        var monthMessage = ['+ New Ionic Updates for ', monthNames[d.getMonth()], ' ', d.getFullYear(), '\n+\n'].join('').green;
        process.stdout.write(monthMessage);

        for(var i = 0, j = messagesJson.list.length; i < j; i++) {
          var entry = messagesJson.list[i];
          var entryMessage = ['+ ', entry.name, '\n', '+ ', entry.action.yellow, '\n+\n'].join('');
          process.stdout.write(entryMessage);
        }
        process.stdout.write('+---------------------------------------------------------+\n'.green);
      } catch(ex) {
        console.log('ex', ex.stack);
        q.reject('Error occurred in downloading the CLI messages:', ex)
        Utils.fail(ex);
        q.reject(ex);
        return
      }
      q.resolve(messagesJson);
    } else {
      process.stdout.write('Unable to fetch', err, res.statusCode);
      q.reject(res);
    }
  });
  return q.promise;
};

//A little why on this reportExtras here -
//We need to access the CLI's package.json file
//for that, we need the path to be relative to this,
//not the node_module/ionic-app-lib directory
Cli.reportExtras = function reportExtras(err) {
  var commandLineInfo = process.argv;

  // if (Cli.dev()) {
  //   console.log('An error occurred and was reported to Opbeat', err);
  //   console.log(err.stack);
  // }

  var info = Cli.gatherInfo();
  info.command = commandLineInfo;
  return info;
};

Cli.gatherInfo = function gatherInfo() {
  var info = Info.gatherInfo();
  Info.getIonicVersion(info, process.cwd());
  Info.getIonicCliVersion(info, path.join(__dirname, '../'));
  return info;
};

Cli.handleUncaughtExceptions = function handleUncaughtExceptions(err, url) {
  console.log('An uncaught exception occurred and has been reported to Ionic'.error.bold);
  var errorMessage = typeof err === 'string' ? err : err.message;
  Utils.errorHandler(errorMessage);
  process.exit(1);
};

Cli.attachErrorHandling = function attachErrorHandling() {
  Utils.errorHandler = function errorHandler(msg, taskHelp) {
    try {
      logging.logger.debug('Cli.Utils.errorHandler msg', msg, typeof msg);
      var stack = typeof msg == 'string' ? '' : msg.stack;
      var errorMessage = typeof msg == 'string' ? msg : msg.message;
      // console.log('stack', stack, arguments.caller);
      if (msg) {
        var info = Cli.gatherInfo();
        var ionicCliVersion = info.ionic_cli;
        process.stderr.write('\n' + stack.error.bold + '\n\n');
        process.stderr.write(errorMessage.error.bold);
        process.stderr.write( (' (CLI v' + ionicCliVersion + ')').error.bold + '\n');

        Info.printInfo(info);
      }
      process.stderr.write('\n');
      process.exit(1);
      return '';
    } catch (ex) {
      console.log('errorHandler had an error', ex)
      console.log(ex.stack);
    }
  };

  var options = IonicOpbeat.cliClientOptions;
  options.prerequestMethod = Cli.reportExtras;
  var opbeat = IonicOpbeat.createCliClient(options);
  opbeat.handleUncaughtExceptions(Cli.handleUncaughtExceptions);
};

//Backwards compatability for those commands that havent been
//converted yet.
Cli.fail = function fail(err, taskHelp) {
  // var error = typeof err == 'string' ? new Error(err) : err;
  Utils.fail(err, taskHelp);
};

Cli.getContentSrc = function getContentSrc() {
  return Utils.getContentSrc(process.cwd());
};

Cli.setConfigXml = function setConfigXml(settings) {
  return ConfigXml.setConfigXml(process.cwd(), settings);
};

Cli.doRuntimeCheck = function doRuntimeCheck(version) {
  var lastVersionChecked = IonicConfig.get('lastVersionChecked');
  var versionHasBeenChecked;

  try {
    versionHasBeenChecked = semver.satisfies(version, lastVersionChecked);
  } catch (ex) {
    console.log(ex);
  }

  if (!lastVersionChecked || !versionHasBeenChecked) {
    Info.checkRuntime();
    IonicConfig.set('lastVersionChecked', version);
    IonicConfig.save();
  }
};<|MERGE_RESOLUTION|>--- conflicted
+++ resolved
@@ -13,12 +13,8 @@
     Tasks = require('./tasks/cliTasks'),
     Utils = IonicAppLib.utils,
     logging = IonicAppLib.logging,
-<<<<<<< HEAD
     Q = require('q'),
     semver = require('semver');
-=======
-    Q = require('q');
->>>>>>> 98d7434f
 
 Cli.Tasks = TASKS = Tasks;
 
@@ -27,12 +23,6 @@
 Cli.IONIC_API = '/api/v1/';
 Cli.PRIVATE_PATH = '.ionic';
 
-// This is where the logger for the app-lib can be configured (or replaced).
-<<<<<<< HEAD
-// logging.logger.level = 'info';
-=======
-logging.logger.level = 'info';
->>>>>>> 98d7434f
 
 // Cli.dev = function dev() {
 //   if (settings.version.contains('dev') || settings.version.contains('beta') || settings.version.contains('alpha')) {
@@ -81,13 +71,6 @@
       logging.logger.level = 'debug';
     }
 
-<<<<<<< HEAD
-=======
-    if ((argv.version || argv.v) && !argv._.length) {
-      return Cli.version();
-    }
-
->>>>>>> 98d7434f
     if(argv.help || argv.h) {
       return Cli.printHelpLines();
     }
