--- conflicted
+++ resolved
@@ -2,21 +2,6 @@
     _ = require('underscore'),
     Q = require('q'),
     request = require('request'),
-<<<<<<< HEAD
-    path = require('path'),
-    parseUrl = require('url').parse,
-    argv = require('optimist').argv,
-    prompt = require('prompt'),
-    shelljs = require('shelljs/global'),
-    FormData = require('form-data'),
-    IonicProject = require('./project'),
-    IonicStore = require('./store').IonicStore,
-    Task = require('./task').Task,
-    IonicUploadTask = require('./upload').IonicTask,
-    IonicLoginTask = require('./login').IonicTask,
-    IonicUtils = require('./utils');
-
-=======
     requestProcess = require('request-progress'),
     ProgressBar = require('progress'),
     IonicAppLib = require('ionic-app-lib'),
@@ -29,77 +14,12 @@
     Task = require('./task').Task;
 
 var Project = IonicAppLib.project;
->>>>>>> eaa85e04
+
 var IonicTask = function() {};
 
 IonicTask.prototype = new Task();
 
-<<<<<<< HEAD
-IonicTask.prototype.run = function(ionic) {
-  var self = this;
-  self.ionic = ionic;
-
-  self.project = null;
-
-  try {
-    self.project = IonicProject.load();
-  } catch (ex) {
-    self.ionic.fail(ex.message);
-    return
-  }
-
-
-  self.inputFiles = {};
-  self.inputValues = {};
-  self.useCmdArgs = false;
-
-  if(argv['clear-signing'] || argv.l) {
-    self.clearSigning();
-    return;
-  }
-
-  self.loadProject();
-
-  this.getCmdLineOptions();
-
-  if(self.ionic.hasFailed) return;
-
-  var login = new IonicLoginTask();
-  login.get(self.ionic, function(jar) {
-    self.jar = jar;
-
-    self.loadAppSigning(function(){
-      self.initPlatforms();
-    });
-  });
-
-};
-
-
-IonicTask.prototype.loadProject = function() {
-  var appName = this.project.get('name') || "app";
-  console.log( ('Loading ' + appName + '...').bold.green );
-
-  if(argv._.length < 3) {
-    return this.ionic.fail('No platforms or build mode specified.', 'package');
-  }
-
-  this.mode = argv._[2].toLowerCase();
-  if(this.mode != 'debug' && this.mode != 'release') {
-    // ionic package debug android
-    this.mode = argv._[1].toLowerCase();
-    this.platforms = argv._.slice(2);
-  } else {
-    // ionic package android debug
-    this.platforms = [ argv._[1].toLowerCase() ];
-  }
-
-  if(this.mode != 'debug' && this.mode != 'release') {
-    return this.ionic.fail('Package build mode must be "debug" or "release".', 'package');
-  }
-=======
 IonicTask.prototype.run = function(ionic, argv) {
->>>>>>> eaa85e04
 
   if (argv._.length < 2) {
     return Utils.fail("Specify a subcommand (build, list, or download).", 'package');
