--- conflicted
+++ resolved
@@ -1,9 +1,6 @@
-<<<<<<< HEAD
-var argv = require('optimist').argv,
-    IonicTask = require('./task').IonicTask;
-=======
 var fs = require('fs'),
     os = require('os'),
+    argv = require('optimist').argv,
     request = require('request'),
     ncp = require('ncp').ncp,
     path = require('path'),
@@ -11,7 +8,6 @@
     unzip = require('unzip'),
     IonicTask = require('./task').IonicTask,
     IonicStats = require('./stats').IonicStats;
->>>>>>> a44fd0fc
 
 var IonicRunTask = function() {
 }
