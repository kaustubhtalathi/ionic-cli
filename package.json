--- conflicted
+++ resolved
@@ -1,10 +1,6 @@
 {
   "name": "ionic",
-<<<<<<< HEAD
-  "version": "1.4.0-alpha.0",
-=======
   "version": "1.3.11",
->>>>>>> b3e2b0c5
   "preferGlobal": true,
   "description": "A tool for creating and developing Ionic Framework mobile apps.",
   "homepage": "http://ionicframework.com/",
