--- conflicted
+++ resolved
@@ -67,12 +67,8 @@
     "finalhandler": "0.2.0",
     "form-data": "0.1.4",
     "gulp": "3.8.8",
-<<<<<<< HEAD
-    "ionic-app-lib": "0.3.9",
-=======
-    "ionic-app-lib": "0.3.9-beta.2",
+    "ionic-app-lib": "0.5.1-beta.0",
     "moment": "^2.10.6",
->>>>>>> 4130a36b
     "ncp": "0.4.2",
     "npm": "2.1.3",
     "opbeat-ionic": "^1.1.3",
