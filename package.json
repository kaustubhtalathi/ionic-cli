{
  "name": "ionic",
  "version": "0.9.16",
  "preferGlobal": true,
  "description": "A tool for creating and building Ionic Framework mobile apps.",
  "homepage": "http://ionicframework.com/",
  "bin": {
    "ionic": "bin/ionic"
  },
  "keywords": [
    "ionic",
    "ionic framework",
    "mobile",
    "html5",
    "cordova",
    "phonegap"
  ],
  "repository": {
    "type": "git",
    "url": "https://github.com/driftyco/ionic-cli.git"
  },
  "scripts": {
    "test": "echo \"Error: no test specified\" && exit 1"
  },
  "author": "Max Lynch <max@drifty.com> and Peter Collins <peter@drifty.com>",
  "license": "MIT",
  "dependencies": {
    "archiver": "0.5.1",
    "cordova": "~3.2.0",    
    "form-data": "~0.1.0",
    "ncp": "0.4.2",
    "optimist": "0.6.0",
    "prompt": "0.2.12",
    "request": "2.27.0",
    "shelljs": "0.2.6",
<<<<<<< HEAD
    "unzip": "0.1.9"
=======
    "unzip": "0.1.9",
    "ncp": "0.4.2",
    "optimist": "0.6.0",
    "event-stream": "3.0.x"
>>>>>>> a44fd0fc
  }
}<|MERGE_RESOLUTION|>--- conflicted
+++ resolved
@@ -26,20 +26,14 @@
   "license": "MIT",
   "dependencies": {
     "archiver": "0.5.1",
-    "cordova": "~3.2.0",    
+    "cordova": "~3.2.0",   
+    "event-stream": "3.0.x", 
     "form-data": "~0.1.0",
     "ncp": "0.4.2",
     "optimist": "0.6.0",
     "prompt": "0.2.12",
     "request": "2.27.0",
     "shelljs": "0.2.6",
-<<<<<<< HEAD
     "unzip": "0.1.9"
-=======
-    "unzip": "0.1.9",
-    "ncp": "0.4.2",
-    "optimist": "0.6.0",
-    "event-stream": "3.0.x"
->>>>>>> a44fd0fc
   }
 }